//! Thread local runtime context
use crate::runtime::Handle;

use std::cell::RefCell;

thread_local! {
    static CONTEXT: RefCell<Option<Handle>> = RefCell::new(None)
}

<<<<<<< HEAD
/// ThreadContext makes Runtime context accessible to each Runtime thread.
#[derive(Debug, Clone)]
pub(crate) struct ThreadContext {
    /// Handles to the executor.
    spawner: Spawner,

    /// Handles to the I/O drivers
    io_handle: crate::runtime::io::Handle,

    /// Handles to the time drivers
    time_handle: crate::runtime::time::Handle,

    /// Source of `Instant::now()`
    clock: Option<crate::runtime::time::Clock>,

    /// Simulation handle
    simulation: Option<crate::simulation::SimulationHandle>,
}

impl Default for ThreadContext {
    fn default() -> Self {
        ThreadContext {
            spawner: Spawner::Shell,
            #[cfg(all(feature = "io-driver", not(loom)))]
            io_handle: None,
            #[cfg(any(not(feature = "io-driver"), loom))]
            io_handle: (),
            #[cfg(all(feature = "time", not(loom)))]
            time_handle: None,
            #[cfg(any(not(feature = "time"), loom))]
            time_handle: (),
            clock: None,
            simulation: None,
        }
    }
}

impl ThreadContext {
    /// Construct a new [`ThreadContext`]
    ///
    /// [`ThreadContext`]: struct.ThreadContext.html
    pub(crate) fn new(
        spawner: Spawner,
        io_handle: crate::runtime::io::Handle,
        time_handle: crate::runtime::time::Handle,
        clock: Option<crate::runtime::time::Clock>,
        simulation: Option<crate::simulation::SimulationHandle>,
    ) -> Self {
        ThreadContext {
            spawner,
            #[cfg(all(feature = "io-driver", not(loom)))]
            io_handle,
            #[cfg(any(not(feature = "io-driver"), loom))]
            io_handle,
            #[cfg(all(feature = "time", not(loom)))]
            time_handle,
            #[cfg(any(not(feature = "time"), loom))]
            time_handle,
            clock,
            simulation,
        }
    }

    /// Clone the current [`ThreadContext`] if one is set, otherwise construct a new [`ThreadContext`].
    ///
    /// [`ThreadContext`]: struct.ThreadContext.html
    #[allow(dead_code)]
    pub(crate) fn clone_current() -> Self {
        CONTEXT.with(|ctx| ctx.borrow().clone().unwrap_or_else(Default::default))
    }

    /// Set this [`ThreadContext`] as the current active [`ThreadContext`].
    ///
    /// [`ThreadContext`]: struct.ThreadContext.html
    pub(crate) fn enter(self) -> ThreadContextDropGuard {
        CONTEXT.with(|ctx| {
            let previous = ctx.borrow_mut().replace(self);
            ThreadContextDropGuard { previous }
        })
    }

    #[cfg(all(feature = "test-util", feature = "time", test))]
    pub(crate) fn with_time_handle(mut self, handle: crate::runtime::time::Handle) -> Self {
        self.time_handle = handle;
        self
    }

    #[cfg(all(feature = "test-util", feature = "time", test))]
    pub(crate) fn with_clock(mut self, clock: crate::runtime::time::Clock) -> Self {
        self.clock.replace(clock);
        self
    }

    #[cfg(all(feature = "io-driver", not(loom)))]
=======
pub(crate) fn current() -> Option<Handle> {
    CONTEXT.with(|ctx| ctx.borrow().clone())
}

cfg_io_driver! {
>>>>>>> 7ee55421
    pub(crate) fn io_handle() -> crate::runtime::io::Handle {
        CONTEXT.with(|ctx| match *ctx.borrow() {
            Some(ref ctx) => ctx.io_handle.clone(),
            None => Default::default(),
        })
    }
}

cfg_time! {
    pub(crate) fn time_handle() -> crate::runtime::time::Handle {
        CONTEXT.with(|ctx| match *ctx.borrow() {
            Some(ref ctx) => ctx.time_handle.clone(),
            None => Default::default(),
        })
    }

    cfg_test_util! {
        pub(crate) fn clock() -> Option<crate::runtime::time::Clock> {
            CONTEXT.with(|ctx| match *ctx.borrow() {
                Some(ref ctx) => Some(ctx.clock.clone()),
                None => None,
            })
        }
    }
}

cfg_rt_core! {
    pub(crate) fn spawn_handle() -> Option<crate::runtime::Spawner> {
        CONTEXT.with(|ctx| match *ctx.borrow() {
            Some(ref ctx) => Some(ctx.spawner.clone()),
            None => None,
        })
    }
<<<<<<< HEAD

    #[cfg(all(feature = "test-util", feature = "time"))]
    pub(crate) fn clock() -> Option<crate::runtime::time::Clock> {
        CONTEXT.with(
            |ctx| match ctx.borrow().as_ref().map(|ctx| ctx.clock.clone()) {
                Some(Some(clock)) => Some(clock),
                _ => None,
            },
        )
    }

    pub(crate) fn simulation_handle() -> Option<crate::simulation::SimulationHandle> {
        CONTEXT.with(
            |ctx| match ctx.borrow().as_ref().map(|ctx| ctx.simulation.clone()) {
                Some(Some(simulation)) => Some(simulation),
                _ => None
            }
        )
    }
=======
>>>>>>> 7ee55421
}

/// Set this [`ThreadContext`] as the current active [`ThreadContext`].
///
/// [`ThreadContext`]: struct.ThreadContext.html
pub(crate) fn enter<F, R>(new: Handle, f: F) -> R
where
    F: FnOnce() -> R,
{
    struct DropGuard(Option<Handle>);

    impl Drop for DropGuard {
        fn drop(&mut self) {
            CONTEXT.with(|ctx| {
                *ctx.borrow_mut() = self.0.take();
            });
        }
    }

    let _guard = CONTEXT.with(|ctx| {
        let old = ctx.borrow_mut().replace(new);
        DropGuard(old)
    });

    f()
}<|MERGE_RESOLUTION|>--- conflicted
+++ resolved
@@ -7,108 +7,11 @@
     static CONTEXT: RefCell<Option<Handle>> = RefCell::new(None)
 }
 
-<<<<<<< HEAD
-/// ThreadContext makes Runtime context accessible to each Runtime thread.
-#[derive(Debug, Clone)]
-pub(crate) struct ThreadContext {
-    /// Handles to the executor.
-    spawner: Spawner,
-
-    /// Handles to the I/O drivers
-    io_handle: crate::runtime::io::Handle,
-
-    /// Handles to the time drivers
-    time_handle: crate::runtime::time::Handle,
-
-    /// Source of `Instant::now()`
-    clock: Option<crate::runtime::time::Clock>,
-
-    /// Simulation handle
-    simulation: Option<crate::simulation::SimulationHandle>,
-}
-
-impl Default for ThreadContext {
-    fn default() -> Self {
-        ThreadContext {
-            spawner: Spawner::Shell,
-            #[cfg(all(feature = "io-driver", not(loom)))]
-            io_handle: None,
-            #[cfg(any(not(feature = "io-driver"), loom))]
-            io_handle: (),
-            #[cfg(all(feature = "time", not(loom)))]
-            time_handle: None,
-            #[cfg(any(not(feature = "time"), loom))]
-            time_handle: (),
-            clock: None,
-            simulation: None,
-        }
-    }
-}
-
-impl ThreadContext {
-    /// Construct a new [`ThreadContext`]
-    ///
-    /// [`ThreadContext`]: struct.ThreadContext.html
-    pub(crate) fn new(
-        spawner: Spawner,
-        io_handle: crate::runtime::io::Handle,
-        time_handle: crate::runtime::time::Handle,
-        clock: Option<crate::runtime::time::Clock>,
-        simulation: Option<crate::simulation::SimulationHandle>,
-    ) -> Self {
-        ThreadContext {
-            spawner,
-            #[cfg(all(feature = "io-driver", not(loom)))]
-            io_handle,
-            #[cfg(any(not(feature = "io-driver"), loom))]
-            io_handle,
-            #[cfg(all(feature = "time", not(loom)))]
-            time_handle,
-            #[cfg(any(not(feature = "time"), loom))]
-            time_handle,
-            clock,
-            simulation,
-        }
-    }
-
-    /// Clone the current [`ThreadContext`] if one is set, otherwise construct a new [`ThreadContext`].
-    ///
-    /// [`ThreadContext`]: struct.ThreadContext.html
-    #[allow(dead_code)]
-    pub(crate) fn clone_current() -> Self {
-        CONTEXT.with(|ctx| ctx.borrow().clone().unwrap_or_else(Default::default))
-    }
-
-    /// Set this [`ThreadContext`] as the current active [`ThreadContext`].
-    ///
-    /// [`ThreadContext`]: struct.ThreadContext.html
-    pub(crate) fn enter(self) -> ThreadContextDropGuard {
-        CONTEXT.with(|ctx| {
-            let previous = ctx.borrow_mut().replace(self);
-            ThreadContextDropGuard { previous }
-        })
-    }
-
-    #[cfg(all(feature = "test-util", feature = "time", test))]
-    pub(crate) fn with_time_handle(mut self, handle: crate::runtime::time::Handle) -> Self {
-        self.time_handle = handle;
-        self
-    }
-
-    #[cfg(all(feature = "test-util", feature = "time", test))]
-    pub(crate) fn with_clock(mut self, clock: crate::runtime::time::Clock) -> Self {
-        self.clock.replace(clock);
-        self
-    }
-
-    #[cfg(all(feature = "io-driver", not(loom)))]
-=======
 pub(crate) fn current() -> Option<Handle> {
     CONTEXT.with(|ctx| ctx.borrow().clone())
 }
 
 cfg_io_driver! {
->>>>>>> 7ee55421
     pub(crate) fn io_handle() -> crate::runtime::io::Handle {
         CONTEXT.with(|ctx| match *ctx.borrow() {
             Some(ref ctx) => ctx.io_handle.clone(),
@@ -142,17 +45,6 @@
             None => None,
         })
     }
-<<<<<<< HEAD
-
-    #[cfg(all(feature = "test-util", feature = "time"))]
-    pub(crate) fn clock() -> Option<crate::runtime::time::Clock> {
-        CONTEXT.with(
-            |ctx| match ctx.borrow().as_ref().map(|ctx| ctx.clock.clone()) {
-                Some(Some(clock)) => Some(clock),
-                _ => None,
-            },
-        )
-    }
 
     pub(crate) fn simulation_handle() -> Option<crate::simulation::SimulationHandle> {
         CONTEXT.with(
@@ -162,8 +54,6 @@
             }
         )
     }
-=======
->>>>>>> 7ee55421
 }
 
 /// Set this [`ThreadContext`] as the current active [`ThreadContext`].
