--- conflicted
+++ resolved
@@ -32,17 +32,6 @@
     where
         F: FnOnce() -> R,
     {
-<<<<<<< HEAD
-        let thread_context = context::ThreadContext::new(
-            self.spawner.clone(),
-            self.io_handle.clone(),
-            self.time_handle.clone(),
-            Some(self.clock.clone()),
-            self.simulation.clone(),
-        );
-        let _e = thread_context.enter();
-        self.blocking_spawner.enter(|| f())
-=======
         context::enter(self.clone(), f)
     }
 
@@ -73,7 +62,6 @@
     /// ```
     pub fn current() -> Self {
         context::current().expect("not currently running on the Tokio runtime.")
->>>>>>> 7ee55421
     }
 }
 
