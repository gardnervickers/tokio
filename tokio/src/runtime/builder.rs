--- conflicted
+++ resolved
@@ -328,8 +328,7 @@
 
         // Create I/O driver
         let (io_driver, io_handle) = io::create_driver(self.enable_io, None)?;
-        let (driver, time_handle) =
-            time::create_driver(self.enable_time, io_driver, clock.clone(), false);
+        let (driver, time_handle) = time::create_driver(self.enable_time, io_driver, clock.clone());
 
         let spawner = Spawner::Shell;
 
@@ -415,13 +414,12 @@
             .map(|_seed| crate::simulation::Simulation::new())
             .expect("");
 
-        let clock = time::create_clock(true);
+        let clock = crate::time::Clock::new_frozen();
 
         // Create I/O driver
         let (io_driver, io_handle) = io::create_driver(false, Some(sim.handle()))?;
 
-        let (driver, time_handle) =
-            time::create_driver(self.enable_time, io_driver, clock.clone(), true);
+        let (driver, time_handle) = time::create_driver(self.enable_time, io_driver, clock.clone());
 
         // And now put a single-threaded scheduler on top of the timer. When
         // there are no futures ready to do something, it'll let the timer or
@@ -431,14 +429,7 @@
         let spawner = Spawner::Basic(scheduler.spawner());
 
         // Blocking pool
-        let blocking_pool = blocking::create_blocking_pool(
-            self,
-            &spawner,
-            &io_handle,
-            &time_handle,
-            &clock,
-            self.max_threads,
-        );
+        let blocking_pool = blocking::create_blocking_pool(self, self.max_threads);
         let blocking_spawner = blocking_pool.spawner().clone();
         let simulation_handle = sim.handle();
         Ok(Runtime {
@@ -477,7 +468,7 @@
             // Create I/O driver
             let (io_driver, io_handle) = io::create_driver(self.enable_io, None)?;
 
-            let (driver, time_handle) = time::create_driver(self.enable_time, io_driver, clock.clone(), false);
+            let (driver, time_handle) = time::create_driver(self.enable_time, io_driver, clock.clone());
 
             // And now put a single-threaded scheduler on top of the timer. When
             // there are no futures ready to do something, it'll let the timer or
@@ -524,7 +515,7 @@
             let clock = time::create_clock(false);
 
             let (io_driver, io_handle) = io::create_driver(self.enable_io, None)?;
-            let (driver, time_handle) = time::create_driver(self.enable_time, io_driver, clock.clone(), false);
+            let (driver, time_handle) = time::create_driver(self.enable_time, io_driver, clock.clone());
             let (scheduler, workers) = ThreadPool::new(self.core_threads, Parker::new(driver));
             let spawner = Spawner::ThreadPool(scheduler.spawner().clone());
 
@@ -539,6 +530,7 @@
                 time_handle,
                 clock,
                 blocking_spawner,
+                simulation: None,
             };
 
             // Spawn the thread pool workers
@@ -546,19 +538,8 @@
 
             Ok(Runtime {
                 kind: Kind::ThreadPool(scheduler),
-<<<<<<< HEAD
                 simulation: None,
-                handle: Handle {
-                    spawner,
-                    io_handle,
-                    time_handle,
-                    clock,
-                    blocking_spawner,
-                    simulation: None,
-                },
-=======
                 handle,
->>>>>>> 7ee55421
                 blocking_pool,
             })
         }
