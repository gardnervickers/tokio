--- conflicted
+++ resolved
@@ -88,8 +88,6 @@
 
     /// Source of "now" instances
     clock: Clock,
-
-    simulation: bool,
 }
 
 /// Timer state shared between `Driver`, `Handle`, and `Registration`.
@@ -123,7 +121,7 @@
     /// thread and `now` to get the current `Instant`.
     ///
     /// Specifying the source of time is useful when testing.
-    pub(crate) fn new(park: T, clock: Clock, simulation: bool) -> Driver<T> {
+    pub(crate) fn new(park: T, clock: Clock) -> Driver<T> {
         let unpark = Box::new(park.unpark());
 
         Driver {
@@ -131,7 +129,6 @@
             wheel: wheel::Wheel::new(),
             park,
             clock,
-            simulation,
         }
     }
 
@@ -248,13 +245,6 @@
                 let deadline = self.expiration_instant(when);
 
                 if deadline > now {
-<<<<<<< HEAD
-                    if self.simulation {
-                        self.clock.advance(deadline - now);
-                        self.park.park_timeout(Duration::from_secs(0))?;
-                    } else {
-                        self.park.park_timeout(deadline - now)?;
-=======
                     let dur = deadline - now;
 
                     if self.clock.is_frozen() {
@@ -262,7 +252,6 @@
                         self.clock.advance(dur);
                     } else {
                         self.park.park_timeout(dur)?;
->>>>>>> 7ee55421
                     }
                 } else {
                     self.park.park_timeout(Duration::from_secs(0))?;
@@ -287,14 +276,6 @@
                 let deadline = self.expiration_instant(when);
 
                 if deadline > now {
-<<<<<<< HEAD
-                    let park_time = cmp::min(deadline - now, duration);
-                    if self.simulation {
-                        self.clock.advance(park_time);
-                        self.park.park_timeout(Duration::from_secs(0))?;
-                    } else {
-                        self.park.park_timeout(park_time)?;
-=======
                     let duration = cmp::min(deadline - now, duration);
 
                     if self.clock.is_frozen() {
@@ -302,19 +283,13 @@
                         self.clock.advance(duration);
                     } else {
                         self.park.park_timeout(duration)?;
->>>>>>> 7ee55421
                     }
                 } else {
                     self.park.park_timeout(Duration::from_secs(0))?;
                 }
             }
             None => {
-                if self.simulation {
-                    self.clock.advance(duration);
-                    self.park.park_timeout(Duration::from_secs(0))?;
-                } else {
-                    self.park.park_timeout(duration)?;
-                }
+                self.park.park_timeout(duration)?;
             }
         }
 
