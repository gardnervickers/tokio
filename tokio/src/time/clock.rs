//! Source of time abstraction.
//!
//! By default, `std::time::Instant::now()` is used. However, when the
//! `test-util` feature flag is enabled, the values returned for `now()` are
//! configurable.

cfg_not_test_util! {
    use crate::time::{Duration, Instant};

    #[derive(Debug, Clone)]
    pub(crate) struct Clock {}

    pub(crate) fn now() -> Instant {
        Instant::from_std(std::time::Instant::now())
    }

    impl Clock {
        pub(crate) fn new() -> Clock {
            Clock {}
        }

        pub(crate) fn now(&self) -> Instant {
            now()
        }

        pub(crate) fn is_frozen(&self) -> bool {
            false
        }

        pub(crate) fn advance(&self, _dur: Duration) {
            unreachable!();
        }
    }
}

cfg_test_util! {
    use crate::time::{Duration, Instant};
    use std::sync::{Arc, Mutex};
    use crate::runtime::context;

    /// A handle to a source of time.
    #[derive(Debug, Clone)]
    pub(crate) struct Clock {
        inner: Arc<Inner>,
    }

    #[derive(Debug)]
    struct Inner {
        /// Instant at which the clock was created
        start: std::time::Instant,

        /// Current, "frozen" time as an offset from `start`.
        frozen: Mutex<Option<Duration>>,
    }

    /// Pause time
    ///
    /// The current value of `Instant::now()` is saved and all subsequent calls
    /// to `Instant::now()` will return the saved value. This is useful for
    /// running tests that are dependent on time.
    ///
    /// # Panics
    ///
    /// Panics if time is already frozen or if called from outside of the Tokio
    /// runtime.
    pub fn pause() {
        let clock = context::clock().expect("time cannot be frozen from outside the Tokio runtime");
        let mut frozen = clock.inner.frozen.lock().unwrap();
        if frozen.is_some() {
            panic!("time is already frozen");
        }
        *frozen = Some(clock.inner.start.elapsed());
    }

    /// Resume time
    ///
    /// Clears the saved `Instant::now()` value. Subsequent calls to
    /// `Instant::now()` will return the value returned by the system call.
    ///
    /// # Panics
    ///
    /// Panics if time is not frozen or if called from outside of the Tokio
    /// runtime.
    pub fn resume() {
        let clock = context::clock().expect("time cannot be frozen from outside the Tokio runtime");
        let mut frozen = clock.inner.frozen.lock().unwrap();

        if frozen.is_none() {
            panic!("time is not frozen");
        }

        *frozen = None;
    }

    /// Advance time
    ///
    /// Increments the saved `Instant::now()` value by `duration`. Subsequent
    /// calls to `Instant::now()` will return the result of the increment.
    ///
    /// # Panics
    ///
    /// Panics if time is not frozen or if called from outside of the Tokio
    /// runtime.
    pub async fn advance(duration: Duration) {
        let clock = context::clock().expect("time cannot be frozen from outside the Tokio runtime");
        clock.advance(duration);
        crate::task::yield_now().await;
    }

    /// Return the current instant, factoring in frozen time.
<<<<<<< HEAD
    pub fn now() -> Instant {
        if let Some(clock) = context::ThreadContext::clock() {
=======
    pub(crate) fn now() -> Instant {
        if let Some(clock) = context::clock() {
>>>>>>> 7ee55421
            if let Some(frozen) = *clock.inner.frozen.lock().unwrap() {
                Instant::from_std(clock.inner.start + frozen)
            } else {
                Instant::from_std(std::time::Instant::now())
            }
        } else {
            Instant::from_std(std::time::Instant::now())
        }
    }

    impl Clock {
        /// Return a new `Clock` instance that uses the current execution context's
        /// source of time.
        pub(crate) fn new() -> Clock {
            Clock {
                inner: Arc::new(Inner {
                    start: std::time::Instant::now(),
                    frozen: Mutex::new(None),
                }),
            }
        }

        /// Return a new `Clock` instance that uses the current execution context's
        /// source of time.
        pub(crate) fn new_frozen() -> Clock {
            Clock {
                inner: Arc::new(Inner {
                    start: std::time::Instant::now(),
                    frozen: Mutex::new(Some(Duration::from_millis(0))),
                }),
            }
        }

        pub(crate) fn is_frozen(&self) -> bool {
            self.inner.frozen.lock().unwrap().is_some()
        }

        pub(crate) fn advance(&self, duration: Duration) {
            let mut frozen = self.inner.frozen.lock().unwrap();

            if let Some(ref mut elapsed) = *frozen {
                *elapsed += duration;
            } else {
                panic!("time is not frozen");
            }
        }

        // TODO: delete this as well
        #[cfg(all(test, not(loom)))]
        pub(crate) fn advanced(&self) -> Duration {
            self.inner.frozen.lock().unwrap().unwrap()
        }

        pub(crate) fn now(&self) -> Instant {
            Instant::from_std(if let Some(frozen) = *self.inner.frozen.lock().unwrap() {
                self.inner.start + frozen
            } else {
                std::time::Instant::now()
            })
        }
    }
}<|MERGE_RESOLUTION|>--- conflicted
+++ resolved
@@ -108,13 +108,9 @@
     }
 
     /// Return the current instant, factoring in frozen time.
-<<<<<<< HEAD
-    pub fn now() -> Instant {
-        if let Some(clock) = context::ThreadContext::clock() {
-=======
+
     pub(crate) fn now() -> Instant {
         if let Some(clock) = context::clock() {
->>>>>>> 7ee55421
             if let Some(frozen) = *clock.inner.frozen.lock().unwrap() {
                 Instant::from_std(clock.inner.start + frozen)
             } else {
